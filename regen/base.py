"""Base module contains basic Element class for use."""
from typing import Union


class Element(object):
    """Basic element of other regen elements."""

    __slots__ = ['eid', 'parent', 'content']
    eid: str  # Element ID
    parent: Union['Element', None]
    content: Union[list, None]

    def __new__(cls, *args, **kwargs):
        """
        Initialize newly created ``Element`` instance.

        This is just to initialize ``self.parent`` and ``self.content`` to
        ``None``.
        """
        elem = super(Element, cls).__new__(cls)
        elem.eid = ''
        elem.parent = None
        elem.content = None
        return elem

    def to_dict(self):
        """
        Return a ``dict`` contains key attributes.

        The key attributes are necessary and sufficient attributes to rebuild
        this element.

        This is mainly intent for JSON serialize.
        """
        return {
            'id': self.eid,
            'content': self.content
        }

    def symbol(self, n=-1, sep='_') -> str:
        """
        Return the symbol represent of the element based on ``eid``.

        ``n`` controls how many ancestors' ID to be append to ``self.eid``.

        ``sep`` is the separator between each ancestors' ID.
        """
        s = [elem.eid for elem in self.ancestors(n)]
        return sep.join(filter(None, reversed(s))).lower()

    # Navigation

    @property
    def container(self):
        """
        Get the container that contains this element.

        Usually the container is a ``list``. If no such container exists,
        ``None`` is returned.

        Don't confuse this property with ``parent``.
        """
        if self.parent is not None:
            return self.parent.content

    @property
    def index(self):
        """Get the index of this element in it's container."""
        container = self.container
        if container is not None:
            return container.index(self)

    def sibling(self, n):
        """Return n-th sibling in parent's content."""
        idx = self.index
        if idx is not None:
            idx = idx + n
            container = self.container
            if 0 <= idx < len(container):
                return container[idx]

    @property
    def next(self):
        """Return the next sibling element."""
        return self.sibling(1)

    @property
    def prev(self):
        """Return the previous sibling element."""
        return self.sibling(-1)

    def ancestor(self, n: int) -> Union['Element', None]:
        """
        Return the n-th ancestor.

        For example, ``elem.ancestor(1) == elem.parent``, and
        ``elem.ancestor(0)`` is element itself.
        """
        if n < 0:
            # To prevent infinite iteration
            raise ValueError(f'Ancestor index needs to be non negative, '
                             f'received {n}')
        elif n == 0:
            return self
        elif n == 1 or self.parent is None:
            return self.parent
        else:
            return self.parent.ancestor(n - 1)

    # Iteration

    def walk(self):
        """
        Return a generator that iterates all children elements and self.

        This function will integrate all children elements including
        children of children and finally self.
        """
        if self.content is not None:
            for c in self.content:
                yield from c.walk()
        yield self

    def ancestors(self, n: int):
        """Return a generator that iterates from self to n-th ancestor."""
        yield self
        if n == 0:
            return
        else:
            if self.parent is None:
                return
            else:
                yield from self.parent.ancestors(n-1)

    def children(self, n: int):
        """
<<<<<<< HEAD
        Return a generator that iterates n-th level child elements.

        For example, ``for e in elem.children(1)`` will iterates over ``elem.content``.
=======
        Return a generator that iterates all children of n-th generation.

        For example, ``elem.children(1)`` will iterate over ``elem.content``,
        and ``elem.children(0)`` will iterate only self.
>>>>>>> 5327d506
        """
        if n < 0:
            # To prevent infinite iteration
            raise ValueError(f'Children index needs to be non negative, '
                             f'received {n}')
        if n == 0:
            yield self
        elif self.content is None:
            return
        elif n == 1:
            yield from self.content
        else:
            for c in self.content:
                yield from c.children(n - 1)<|MERGE_RESOLUTION|>--- conflicted
+++ resolved
@@ -1,4 +1,5 @@
 """Base module contains basic Element class for use."""
+import json
 from typing import Union
 
 
@@ -134,16 +135,10 @@
 
     def children(self, n: int):
         """
-<<<<<<< HEAD
-        Return a generator that iterates n-th level child elements.
-
-        For example, ``for e in elem.children(1)`` will iterates over ``elem.content``.
-=======
         Return a generator that iterates all children of n-th generation.
 
         For example, ``elem.children(1)`` will iterate over ``elem.content``,
         and ``elem.children(0)`` will iterate only self.
->>>>>>> 5327d506
         """
         if n < 0:
             # To prevent infinite iteration
