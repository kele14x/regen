--- conflicted
+++ resolved
@@ -36,8 +36,6 @@
     """Signal generated from a field."""
 
     __slots__ = ['bit_width', '_direction']
-    bit_width: int
-    _direction: SignalDirection
 
     content: None
     parent: Optional['Field']
@@ -135,7 +133,7 @@
 
 
 class Register(Element):
-    """Register descriptor in block. It may describe one, or a set of registers."""
+    """Register in register block."""
 
     __slots__ = ['name', 'description', '_type', 'address_offset']
 
@@ -194,15 +192,12 @@
     def fields(self):
         return self.content
 
-<<<<<<< HEAD
     def registers(self):
         pass
 
     def signals(self):
         return self.children(2)
 
-=======
->>>>>>> 5327d506
     def to_dict(self):
         return {
             'id': self.eid,
@@ -218,30 +213,18 @@
     """Register block, or so called register module."""
 
     __slots__ = ['name', 'description', 'data_width', 'base_address']
-    parent: 'Circuit'
-    content: List[Register]
+
+    content: list[Register]
+    parent: Optional['Circuit']
+
     name: str
     description: str
     data_width: int
     base_address: int
 
-<<<<<<< HEAD
-    def __init__(self, id='', name='', description='', data_width=32, base_address=0, registers=None):
+    def __init__(self, eid='', name='', description='', data_width=32, base_address=0, registers=None):
         """Build a register block."""
-        self.id = id
-=======
-    content: list[Register]
-    parent: Optional['Circuit']
-
-    name: str
-    description: str
-    data_width: int
-    base_address: int
-
-    def __init__(self, eid='', name='', description='', data_width=32, base_address=0, registers=None):
-        """Build a register block from a dict."""
         self.eid = eid
->>>>>>> 5327d506
         self.name = name
         self.description = description
         self.data_width = data_width
@@ -285,10 +268,8 @@
 
 
 class Circuit(Element):
-    """Circuit is top entry of design. It may contain one or more blocks."""
+    """Circuit design, may contain one or more blocks."""
     __slots__ = ['name', 'description']
-    name: str
-    description: str
 
     content: list[Block]
     parent: None
@@ -306,8 +287,9 @@
             b.parent = self
         self.content = sorted(blocks, key=lambda x: x.base_address)
 
+    @property
     def blocks(self):
-        return self.children(1)
+        return self.content
 
     def to_dict(self):
         return {
